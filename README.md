# MeiliSearch Python Async

[![Tests Status](https://github.com/sanders41/meilisearch-python-async/workflows/Testing/badge.svg?branch=main&event=push)](https://github.com/sanders41/meilisearch-python-async/actions?query=workflow%3ATesting+branch%3Amain+event%3Apush)
[![pre-commit.ci status](https://results.pre-commit.ci/badge/github/sanders41/meilisearch-python-async/main.svg)](https://results.pre-commit.ci/latest/github/sanders41/meilisearch-python-async/main)
[![Coverage](https://codecov.io/github/sanders41/meilisearch-python-async/coverage.svg?branch=main)](https://codecov.io/gh/sanders41/meilisearch-python-async)
[![PyPI version](https://badge.fury.io/py/meilisearch-python-async.svg)](https://badge.fury.io/py/meilisearch-python-async)
[![PyPI - Python Version](https://img.shields.io/pypi/pyversions/meilisearch-python-async?color=5cc141)](https://github.com/sanders41/meilisearch-python-async)

Meilisearch Python Async is a Python async client for the [MeiliSearch](https://github.com/meilisearch/MeiliSearch) API. MeiliSearch also has an official [Python client](https://github.com/meilisearch/meilisearch-python).

Which of the two clients to use comes down to your particular use case. The purpose for this async client is to allow for non-blocking calls when working in async frameworks such as [FastAPI](https://fastapi.tiangolo.com/), or if your own code base you are working in is async. If this does not match your use case then the official client will be a better choice.

For the most part this client mirrors the functionality of the official client and the same [documenation](https://docs.meilisearch.com/reference/) will apply. There are are few exceptions to this to be aware of:

1. The async client runs in a context manager. This means to create a client, instead of:

    ```py
    client = Client("http://127.0.0.1:7700", "masterKey")
    ```

    In the async client it would be:

    ```py
    async with Client("http://127.0.0.1:7700", "masterKey") as client:
        ...
    ```

2. Because this client is async you need to await the calls. For example adding documents with the official verison of the client would be:

    ```py
    index.add_documents(documents)
    ```

    In the async client it would be:

    ```py
    await index.add_documents(documents)
    ```

3. The async client uses [Pydantic](https://pydantic-docs.helpmanual.io/) to serialize/deserialize the JSON from MeiliSearch into Python objects wherever possible, and in the process converts the camelCaseNames from JSON into more Pythonic snake_case_names. The official client instead uses dictionaries to store the return values in most cases.

In some instances it is not possible to return the data as an object because the structure will be dependant on your particular dataset and can't
be known ahead of time. In these instances you can either work with the data in the dictionary that is returned, or because you will know the
structure you can generate your own Pydantic models.

As an example, if you want to get a movie from the [small movies example](https://github.com/sanders41/meilisearch-python-async/blob/main/datasets/small_movies.json) you could put the results into an object with the following

```py
from datetime import datetime
from typing import Optional

from meilisearch_python_async import Client
from meilisearch_python_async.models import CamelBase


# Inheriting from CamelBase will allow your class to automatically convert
# variables returned from the server in camelCase into snake_case. It will
# also make it a Pydantic Model.
class Movie(CamelBase):
    id: int
    title: str
    poster: str
    overview: str
    release_date: datetime
    genre: Optional[str] = None


async with Client("http://127.0.0.1:7700", "masterKey") as client:
    index = client.index("movies")
    movie_dict = await index.get_document(287947)
    movie = Movie(**movie_dict)
```

And then the movie variable would contain the movie object with the following information

```py
Movie(
    id = 287947,
    title = "Shazam!",
    poster = "https://image.tmdb.org/t/p/w1280/xnopI5Xtky18MPhK40cZAGAOVeV.jpg",
    overview = "A boy is given the ability to become an adult superhero in times of need with a single magic word.",
    release_date = datetime.datetime(2019, 3, 23, 0, 0, tzinfo=datetime.timezone.utc),
    genre = "action",
)
```

By inheriting from CamelBase, or any of the other [provided models](https://github.com/sanders41/meilisearch-python-async/tree/main/meilisearch_python_async/models)
you will be inheriting Pydantic models and therefore have access to the funcitonality Pydantic provides
such as [validators](https://pydantic-docs.helpmanual.io/usage/validators/) and [Fields](https://pydantic-docs.helpmanual.io/usage/model_config/#alias-precedence). Pydantic will also automatically deserialized the data into the correct data type based on the type hint provided.

## Installation

Using a virtual environmnet is recommended for installing this package. Once the virtual environment is created and activated install the package with:

```sh
pip install meilisearch-python-async
```

## Run MeiliSearch

There are several ways to [run MeiliSearch](https://docs.meilisearch.com/reference/features/installation.html#download-and-launch).
Pick the one that works best for your use case and then start the server.

As as example to use Docker:

```sh
docker pull getmeili/meilisearch:latest
docker run -it --rm -p 7700:7700 getmeili/meilisearch:latest ./meilisearch --master-key=masterKey
```

## Useage

### Add Documents

* Note: `client.index("books") creates an instance of an Index object but does not make a network call to send the data yet so it does not need to be awaited.

```py
from meilisearch_python_async import Client

async with Client('http://127.0.0.1:7700', 'masterKey') as client:
    index = client.index("books")

    documents = [
        {"id": 1, "title": "Ready Player One"},
        {"id": 42, "title": "The Hitchhiker's Guide to the Galaxy"},
    ]

    await index.add_documents(documents)
```

The server will return an update id that can be used to [get the status](https://docs.meilisearch.com/reference/api/updates.html#get-an-update-status)
of the updates. To do this you would save the result response from adding the documets to a variable,
this will be a UpdateId object, and use it to check the status of the updates.

```py
update = await index.add_documents(documents)
status = await client.index('books').get_update_status(update.update_id)
```

### Add Documents In Batches

Splitting documents into batches can be useful with large dataset because it reduces the RAM usage
during indexing.

```py
from meilisearch_python_async import Client

async with Client('http://127.0.0.1:7700', 'masterKey') as client:
    index = client.index("books")

    documents = [
        {"id": 1, "title": "Ready Player One"},
        {"id": 42, "title": "The Hitchhiker's Guide to the Galaxy"},
        ...
    ]

    await index.add_documents_in_batches(documents, batch_size=100)
```

The server will return a list of update ids that can be used to [get the status](https://docs.meilisearch.com/reference/api/updates.html#get-an-update-status)
of the updates. To do this you would save the result response from adding the documets to a variable,
this will be a list of UpdateId objects, and use it to check the status of the updates.

```py
updates = await index.add_documents_in_batches(documents, batch_size=20)
for update in updates:
    status = await client.index('books').get_update_status(update.update_id)
```

### Basic Searching

```py
search_result = await index.search("ready player")
```

### Base Search Results: SearchResults object with values

```py
SearchResults(
    hits = [
        {
            "id": 1,
            "title": "Ready Player One",
        },
    ],
    offset = 0,
    limit = 20,
    nb_hits = 1,
    exhaustive_nb_hits = bool,
    facets_distributionn = None,
    processing_time_ms = 1,
    query = "ready player",
)
```

### Custom Search

Information about the parameters can be found in the [search parameters](https://docs.meilisearch.com/reference/features/search_parameters.html) section of the documentation.

```py
index.search(
    "guide",
    attributes_to_highlight=["title"],
    filters="book_id > 10"
)
```

### Custom Search Results: SearchResults object with values

```py
SearchResults(
    hits = [
        {
            "id": 42,
            "title": "The Hitchhiker's Guide to the Galaxy",
            "_formatted": {
                "id": 42,
                "title": "The Hitchhiker's Guide to the <em>Galaxy</em>"
            }
        },
    ],
    offset = 0,
    limit = 20,
    nb_hits = 1,
    exhaustive_nb_hits = bool,
    facets_distributionn = None,
    processing_time_ms = 5,
    query = "galaxy",
)
```

### The following methods are unique to this client and are not currently available in the official client, or in the MeiliSearch documentation

* add_documents_from_file:

  Add documents to an index from a json file. The file must have a .json extension. The file path
  can be passed either as a string or as a Path object.

  ```py
  index = test_client.index("movies")
  response = await index.add_documents_from_file("/path/to/file.json")
  ```

* update_documents_from_file:

  Update documents in an index from a json file. The file must have a .json extension. The file path
  can be passed either as a string or as a Path object.

  ```py
  index = test_client.index("movies")
  response = await index.update_documents_from_file("/path/to/file.json")
  ```

* add_documents_auto_batch:

  Automatically split document into batches when adding documents. The auto batcher puts as may
  documents as possible into the batch while fitting under the maximum payload size (default is 100MB)

  ```py
  index = test_client.index("movies")
  response = await index.add_documents_auto_batch(documents)
  ```

* add_documents_from_file_auto_batch:

  Automatically split document into batches when adding documents from a file. The auto batcher puts
  as may documents as possible into the batch while fitting under the maximum payload size (default is 100MB)

  ```py
  index = test_client.index("movies")
  response = await index.add_documents_from_file_auto_batch("/path/to/file.json")
  ```

* update_documents_auto_batch:

  Automatically split document into batches when updating documents. The auto batcher puts as may
  documents as possible into the batch while fitting under the maximum payload size (default is 100MB)

  ```py
  index = test_client.index("movies")
  response = await index.update_documents_auto_batch(documents)
  ```

* update_documents_from_file_auto_batch:

  Automatically split document into batches when updating documents from a file. The auto batcher
  puts as may documents as possible into the batch while fitting under the maximum payload size (default is 100MB)

  ```py
  index = test_client.index("movies")
  response = await index.update_documents_from_file_auto_batch("/path/to/file.json")
  ```

## Compatibility with MeiliSearch

This package only guarantees the compatibility with [version v0.21.0 of MeiliSearch](https://github.com/meilisearch/MeiliSearch/releases/tag/v0.21.0).
<<<<<<< HEAD

## MeiliSearch v0.21.0

If you would like to try out v0.21.0 release candidate of MeiliSearch the `meilisearch-v0.21.0`
branch contains updates to work with this version. It is not recommend to use the MeiliSearch
release candidate, and therefore the `meilisearch-v-.21.0` branch of this package, in production.
Bug reports for this branch are welcome and appreciated.
=======
>>>>>>> 86e30967

## Learn More

For more see the [API Reference](https://docs.meilisearch.com/reference/api/) in the MeiliSearch documentation. Keep in mind you will need to await the examples shown in the documentation, and that you will be getting python objects instead of JSON for you results.

## Contributing

Contributions to this project are welcome. If you are interesting in contributing please see our [contributing guide](CONTRIBUTING.md)<|MERGE_RESOLUTION|>--- conflicted
+++ resolved
@@ -294,16 +294,6 @@
 ## Compatibility with MeiliSearch
 
 This package only guarantees the compatibility with [version v0.21.0 of MeiliSearch](https://github.com/meilisearch/MeiliSearch/releases/tag/v0.21.0).
-<<<<<<< HEAD
-
-## MeiliSearch v0.21.0
-
-If you would like to try out v0.21.0 release candidate of MeiliSearch the `meilisearch-v0.21.0`
-branch contains updates to work with this version. It is not recommend to use the MeiliSearch
-release candidate, and therefore the `meilisearch-v-.21.0` branch of this package, in production.
-Bug reports for this branch are welcome and appreciated.
-=======
->>>>>>> 86e30967
 
 ## Learn More
 
